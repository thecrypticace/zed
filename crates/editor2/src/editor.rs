--- conflicted
+++ resolved
@@ -9169,19 +9169,9 @@
         self.focus_handle.is_focused(cx)
     }
 
-<<<<<<< HEAD
-    fn handle_focus_in(&mut self, cx: &mut ViewContext<Self>) {
-        if self.focus_handle.is_focused(cx) {
-            // todo!()
-            // let focused_event = EditorFocused(cx.handle());
-            // cx.emit_global(focused_event);
-            cx.emit(EditorEvent::Focused);
-        }
-=======
     fn handle_focus(&mut self, cx: &mut ViewContext<Self>) {
-        cx.emit(Event::Focused);
-
->>>>>>> 26d90a5e
+        cx.emit(EditorEvent::Focused);
+
         if let Some(rename) = self.pending_rename.as_ref() {
             let rename_editor_focus_handle = rename.editor.read(cx).focus_handle.clone();
             cx.focus(&rename_editor_focus_handle);
