use crate::{h_stack, prelude::*, Icon, IconElement, IconSize};
use gpui::{relative, rems, Action, Div, FocusHandle, IntoElement, Keystroke};

#[derive(IntoElement, Clone)]
pub struct KeyBinding {
    /// A keybinding consists of a key and a set of modifier keys.
    /// More then one keybinding produces a chord.
    ///
    /// This should always contain at least one element.
    key_binding: gpui::KeyBinding,
}

impl RenderOnce for KeyBinding {
    type Rendered = Div;

    fn render(self, cx: &mut WindowContext) -> Self::Rendered {
        h_stack()
            .flex_none()
            .gap_2()
            .children(self.key_binding.keystrokes().iter().map(|keystroke| {
                let key_icon = Self::icon_for_key(&keystroke);

                h_stack()
                    .flex_none()
                    .gap_0p5()
                    .bg(cx.theme().colors().element_background)
                    .p_0p5()
                    .rounded_sm()
                    .when(keystroke.modifiers.function, |el| el.child(Key::new("fn")))
                    .when(keystroke.modifiers.control, |el| {
                        el.child(KeyIcon::new(Icon::Control))
                    })
                    .when(keystroke.modifiers.alt, |el| {
                        el.child(KeyIcon::new(Icon::Option))
                    })
                    .when(keystroke.modifiers.command, |el| {
                        el.child(KeyIcon::new(Icon::Command))
                    })
                    .when(keystroke.modifiers.shift, |el| {
                        el.child(KeyIcon::new(Icon::Shift))
                    })
                    .when_some(key_icon, |el, icon| el.child(KeyIcon::new(icon)))
                    .when(key_icon.is_none(), |el| {
                        el.child(Key::new(keystroke.key.to_uppercase().clone()))
                    })
            }))
    }
}

impl KeyBinding {
    pub fn for_action(action: &dyn Action, cx: &mut WindowContext) -> Option<Self> {
        let key_binding = cx.bindings_for_action(action).last().cloned()?;
        Some(Self::new(key_binding))
    }

    // like for_action(), but lets you specify the context from which keybindings
    // are matched.
    pub fn for_action_in(
        action: &dyn Action,
        focus: &FocusHandle,
        cx: &mut WindowContext,
    ) -> Option<Self> {
        let key_binding = cx.bindings_for_action_in(action, focus).last().cloned()?;
        Some(Self::new(key_binding))
    }

    fn icon_for_key(keystroke: &Keystroke) -> Option<Icon> {
        let mut icon: Option<Icon> = None;

        if keystroke.key == "left".to_string() {
            icon = Some(Icon::ArrowLeft);
        } else if keystroke.key == "right".to_string() {
            icon = Some(Icon::ArrowRight);
        } else if keystroke.key == "up".to_string() {
            icon = Some(Icon::ArrowUp);
        } else if keystroke.key == "down".to_string() {
            icon = Some(Icon::ArrowDown);
        }

        icon
    }

    pub fn new(key_binding: gpui::KeyBinding) -> Self {
        Self { key_binding }
    }
}

#[derive(IntoElement)]
pub struct Key {
    key: SharedString,
}

impl RenderOnce for Key {
    type Rendered = Div;

    fn render(self, cx: &mut WindowContext) -> Self::Rendered {
        let single_char = self.key.len() == 1;

        div()
            .py_0()
<<<<<<< HEAD
            .map(|el| {
                if single_char {
                    el.w(rems(14. / 16.)).flex().flex_none().justify_center()
                } else {
                    el.px_0p5()
=======
            .map(|this| {
                if single_char {
                    this.w(rems(14. / 16.)).flex().flex_none().justify_center()
                } else {
                    this.px_0p5()
>>>>>>> 1fcd006b
                }
            })
            .h(rems(14. / 16.))
            .text_ui()
            .line_height(relative(1.))
            .text_color(cx.theme().colors().text)
            .child(self.key.clone())
    }
}

impl Key {
    pub fn new(key: impl Into<SharedString>) -> Self {
        Self { key: key.into() }
    }
}

#[derive(IntoElement)]
pub struct KeyIcon {
    icon: Icon,
}

impl RenderOnce for KeyIcon {
    type Rendered = Div;

    fn render(self, _cx: &mut WindowContext) -> Self::Rendered {
        div()
            .w(rems(14. / 16.))
            .child(IconElement::new(self.icon).size(IconSize::Small))
    }
}

impl KeyIcon {
    pub fn new(icon: Icon) -> Self {
        Self { icon }
    }
}<|MERGE_RESOLUTION|>--- conflicted
+++ resolved
@@ -98,19 +98,11 @@
 
         div()
             .py_0()
-<<<<<<< HEAD
-            .map(|el| {
-                if single_char {
-                    el.w(rems(14. / 16.)).flex().flex_none().justify_center()
-                } else {
-                    el.px_0p5()
-=======
             .map(|this| {
                 if single_char {
                     this.w(rems(14. / 16.)).flex().flex_none().justify_center()
                 } else {
                     this.px_0p5()
->>>>>>> 1fcd006b
                 }
             })
             .h(rems(14. / 16.))
