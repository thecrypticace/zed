--- conflicted
+++ resolved
@@ -45,12 +45,8 @@
     size: TerminalSize,
     mode: TermMode,
     display_offset: usize,
-<<<<<<< HEAD
-    hyperlink_tooltip: Option<Element<TerminalView>>,
+    hyperlink_tooltip: Option<AnyElement<TerminalView>>,
     gutter: f32,
-=======
-    hyperlink_tooltip: Option<AnyElement<TerminalView>>,
->>>>>>> 06cb388b
 }
 
 ///Helper struct for converting data between alacritty's cursor points, and displayed cursor points
